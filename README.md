--- conflicted
+++ resolved
@@ -1,6 +1,6 @@
 # 🍎 Apple MCP - Your Mac's Best Friend
 
-> **Plot twist:** Your Mac can do more than just look pretty. Turn your Apple apps into AI superpowers! 
+> **Plot twist:** Your Mac can do more than just look pretty. Turn your Apple apps into AI superpowers!
 
 Love this MCP? Check out supermemory MCP too - https://mcp.supermemory.ai
 
@@ -15,51 +15,46 @@
 **Basically everything you wish your Mac could do automatically (but never bothered to set up):**
 
 ### 💬 **Messages** - Because who has time to text manually?
+
 - Send messages to anyone in your contacts (even that person you've been avoiding)
 - Read your messages (finally catch up on those group chats)
 - Schedule messages for later (be that organized person you pretend to be)
 
-<<<<<<< HEAD
 ### 📝 **Notes** - Your brain's external hard drive
+
 - Create notes faster than you can forget why you needed them
 - Search through that digital mess you call "organized notes"
 - Actually find that brilliant idea you wrote down 3 months ago
-=======
-```
-{
-  "mcpServers": {
-    "apple-mcp": {
-      "command": "bunx",
-      "args": ["--no-cache", "apple-mcp@latest"]
-    }
-  }
-}
->>>>>>> 91e81b1a
 
 ### 👥 **Contacts** - Your personal network, digitized
+
 - Find anyone in your contacts without scrolling forever
 - Get phone numbers instantly (no more "hey, what's your number again?")
 - Actually use that contact database you've been building for years
 
 ### 📧 **Mail** - Email like a pro (or at least pretend to)
+
 - Send emails with attachments, CC, BCC - the whole professional shebang
 - Search through your email chaos with surgical precision
 - Schedule emails for later (because 3 AM ideas shouldn't be sent at 3 AM)
 - Check unread counts (prepare for existential dread)
 
 ### ⏰ **Reminders** - For humans with human memory
+
 - Create reminders with due dates (finally remember to do things)
 - Search through your reminder graveyard
 - List everything you've been putting off
 - Open specific reminders (face your procrastination)
 
 ### 📅 **Calendar** - Time management for the chronically late
+
 - Create events faster than you can double-book yourself
 - Search for that meeting you're definitely forgetting about
 - List upcoming events (spoiler: you're probably late to something)
 - Open calendar events directly (skip the app hunting)
 
 ### 🗺️ **Maps** - For people who still get lost with GPS
+
 - Search locations (find that coffee shop with the weird name)
 - Save favorites (bookmark your life's important spots)
 - Get directions (finally stop asking Siri while driving)
@@ -70,7 +65,7 @@
 
 Here's where it gets spicy. You can literally say:
 
-*"Read my conference notes, find contacts for the people I met, and send them a thank you message"*
+_"Read my conference notes, find contacts for the people I met, and send them a thank you message"_
 
 And it just... **works**. Like actual magic, but with more code.
 
@@ -79,12 +74,13 @@
 ### Option 1: Smithery (For the Sophisticated)
 
 ```bash
-npx -y @smithery/cli@latest install @Dhravya/apple-mcp --client claude
+npx -y install-mcp apple-mcp --client claude
 ```
 
 For Cursor users (we see you):
+
 ```bash
-npx -y @smithery/cli@latest install @Dhravya/apple-mcp --client cursor
+npx -y install-mcp apple-mcp --client cursor
 ```
 
 ### Option 2: Manual Setup (For the Brave)
@@ -93,6 +89,7 @@
 <summary>Click if you're feeling adventurous</summary>
 
 First, get bun (if you don't have it already):
+
 ```bash
 brew install oven-sh/bun/bun
 ```
@@ -153,4 +150,4 @@
 
 ---
 
-*Made with ❤️ and excessive amounts of caffeine by someone who was tired of clicking through apps manually*+_Made with ❤️ by supermemory (and honestly, claude code)_